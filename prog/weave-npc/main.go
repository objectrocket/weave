package main

import (
	"os"
	"os/signal"
	"syscall"
	"time"

	"github.com/coreos/go-iptables/iptables"
	"github.com/spf13/cobra"
	coreapi "k8s.io/api/core/v1"
	networkingv1 "k8s.io/api/networking/v1"
	"k8s.io/apimachinery/pkg/fields"
	"k8s.io/apimachinery/pkg/runtime"
	"k8s.io/client-go/kubernetes"
	"k8s.io/client-go/rest"
	"k8s.io/client-go/tools/cache"

	"github.com/weaveworks/weave/common"
	"github.com/weaveworks/weave/net"
	"github.com/weaveworks/weave/net/ipset"
	"github.com/weaveworks/weave/npc"
	"github.com/weaveworks/weave/npc/metrics"
	"github.com/weaveworks/weave/npc/ulogd"
)

var (
	version           = "unreleased"
	metricsAddr       string
	logLevel          string
	allowMcast        bool
	nodeName          string
	maxList           int
	bridgePortName    string
	reconcileInterval string
	reconcileDuration time.Duration
	stopChan          chan struct{}
)

func handleError(err error) { common.CheckFatal(err) }

func makeController(getter cache.Getter, resource string,
	objType runtime.Object, handlers cache.ResourceEventHandlerFuncs) cache.Controller {
	listWatch := cache.NewListWatchFromClient(getter, resource, "", fields.Everything())
	_, controller := cache.NewInformer(listWatch, objType, reconcileDuration, handlers)
	return controller
}

func resetIPTables(ipt *iptables.IPTables) error {
	// Flush chains first so there are no refs to extant ipsets
	if err := ipt.ClearChain(npc.TableFilter, npc.IngressChain); err != nil {
		return err
	}

	if err := ipt.ClearChain(npc.TableFilter, npc.DefaultChain); err != nil {
		return err
	}

	if err := ipt.ClearChain(npc.TableFilter, npc.MainChain); err != nil {
		return err
	}

	if err := ipt.ClearChain(npc.TableFilter, npc.EgressMarkChain); err != nil {
		return err
	}

	if err := ipt.ClearChain(npc.TableFilter, npc.EgressCustomChain); err != nil {
		return err
	}

	if err := ipt.ClearChain(npc.TableFilter, npc.EgressDefaultChain); err != nil {
		return err
	}

	// We do not clear npc.EgressChain here because otherwise, in the case of restarting
	// weave-npc process, all egress traffic is allowed for a short period of time.
	// The chain is created in createBaseRules.

	return nil
}

func resetIPSets(ips ipset.Interface) error {
	// Remove ipsets prefixed `weave-` only.

	sets, err := ips.List(npc.IpsetNamePrefix)
	if err != nil {
		common.Log.Errorf("Failed to retrieve list of ipsets")
		return err
	}

	common.Log.Debugf("Got list of ipsets: %v", sets)

	// Must remove references to ipsets by other ipsets before they're destroyed
	for _, s := range sets {
		common.Log.Debugf("Flushing ipset '%s'", string(s))
		if err := ips.Flush(s); err != nil {
			common.Log.Errorf("Failed to flush ipset '%s'", string(s))
			return err
		}
	}

	for _, s := range sets {
		// LocalIPset might be used by WEAVE-NPC-EGRESS chain which we do not
		// flush, so we cannot destroy it.
		if s == npc.LocalIpset {
			continue
		}
		common.Log.Debugf("Destroying ipset '%s'", string(s))
		if err := ips.Destroy(s); err != nil {
			common.Log.Errorf("Failed to destroy ipset '%s'", string(s))
			return err
		}
	}

	return nil
}

func createBaseRules(ipt *iptables.IPTables, ips ipset.Interface) error {
	// Configure main chain static rules
	if err := ipt.Append(npc.TableFilter, npc.MainChain,
		"-m", "state", "--state", "RELATED,ESTABLISHED", "-j", "ACCEPT"); err != nil {
		return err
	}

	if allowMcast {
		if err := ipt.Append(npc.TableFilter, npc.MainChain,
			"-d", "224.0.0.0/4", "-j", "ACCEPT"); err != nil {
			return err
		}
	}

	// If the destination address is not any of the local pods, let it through
	if err := ipt.Append(npc.TableFilter, npc.MainChain,
		"-m", "physdev", "--physdev-is-bridged", "--physdev-out="+bridgePortName, "-j", "ACCEPT"); err != nil {
		return err
	}

	if err := ipt.Append(npc.TableFilter, npc.MainChain,
		"-m", "state", "--state", "NEW", "-j", string(npc.DefaultChain)); err != nil {
		return err
	}

	if err := ipt.Append(npc.TableFilter, npc.MainChain,
		"-m", "state", "--state", "NEW", "-j", string(npc.IngressChain)); err != nil {
		return err
	}

	if err := ipt.Append(npc.TableFilter, npc.EgressMarkChain,
		"-j", "MARK", "--set-xmark", npc.EgressMark); err != nil {
		return err
	}

	// Egress rules:
	//
	// -A WEAVE-NPC-EGRESS -m state --state RELATED,ESTABLISHED -j ACCEPT
	// -A WEAVE-NPC-EGRESS -m physdev --physdev-in vethwe-bridge --physdev-is-bridged -j RETURN
	// -A WEAVE-NPC-EGRESS -m addrtype --dst-type LOCAL -j RETURN
	// -A WEAVE-NPC-EGRESS -m state --state NEW -j WEAVE-NPC-EGRESS-DEFAULT
	// -A WEAVE-NPC-EGRESS -m state --state NEW -m mark ! --mark 0x40000/0x40000 -j WEAVE-NPC-EGRESS-CUSTOM
	// -A WEAVE-NPC-EGRESS -m state --state NEW -m mark ! --mark 0x40000/0x40000 -j NFLOG --nflog-group 86
	// -A WEAVE-NPC-EGRESS -m mark ! --mark 0x40000/0x40000 -j DROP
	//
	// -A WEAVE-NPC-EGRESS-CUSTOM <rulespec> -j MARK --set-xmark 0x40000/0x40000
	// -A WEAVE-NPC-EGRESS-CUSTOM <rulespec> -j RETURN
	//
	// -A WEAVE-NPC-EGRESS-DEFAULT <rulespec> -j MARK --set-xmark 0x40000/0x40000
	// -A WEAVE-NPC-EGRESS-DEFAULT <rulespec> -j RETURN
	//
	// For each rule we create two (mark and return). We cannot just accept
	// a packet if it matches any rule, as a packet might need to traverse
	// the ingress npc as well which happens later in the chain (in some cases
	// we cannot detect whether packet is ingress or egress, so we need to
	// check both chains).

	ruleSpecs := [][]string{
		{"-m", "state", "--state", "RELATED,ESTABLISHED", "-j", "ACCEPT"},
		// skip running through egress network policies for the traffic not coming from local pods
		{"-m", "physdev", "--physdev-is-bridged", "--physdev-in=" + bridgePortName, "-j", "RETURN"},
		// skip running through egress network policies for the traffic bound for IP address assigned for the bridge
		{"-m", "addrtype", "--dst-type", "LOCAL", "-j", "RETURN"},
	}
	if allowMcast {
		ruleSpecs = append(ruleSpecs, []string{"-d", "224.0.0.0/4", "-j", "RETURN"})
	}
	ruleSpecs = append(ruleSpecs, [][]string{
		{"-m", "state", "--state", "NEW", "-j", string(npc.EgressDefaultChain)},
		{"-m", "state", "--state", "NEW", "-m", "mark", "!", "--mark", npc.EgressMark, "-j", string(npc.EgressCustomChain)},
		{"-m", "state", "--state", "NEW", "-m", "mark", "!", "--mark", npc.EgressMark, "-j", "NFLOG", "--nflog-group", "86"},
	}...)
	if err := net.AddChainWithRules(ipt, npc.TableFilter, npc.EgressChain, ruleSpecs); err != nil {
		return err
	}

	// delete `weave-local-pods` ipset which is no longer used by weave-npc
	weaveLocalPodExist, err := ipsetExist(ips, npc.LocalIpset)
	if err != nil {
		common.Log.Errorf("Failed to look if ipset '%s' exists", npc.LocalIpset)
	} else if weaveLocalPodExist {
		common.Log.Debugf("Destroying ipset '%s'", npc.LocalIpset)
		if err := ips.Destroy(npc.LocalIpset); err != nil {
			common.Log.Errorf("Failed to destroy ipset '%s'", npc.LocalIpset)
		}
	}

	return nil
}

// Dummy way to check whether a given ipset exists.
// TODO(brb) Use "ipset -exist create <..>" for our purpose instead (for some reasons
// creating an ipset with -exist fails).
func ipsetExist(ips ipset.Interface, name ipset.Name) (bool, error) {
	sets, err := ips.List(string(name))
	if err != nil {
		return false, err
	}
	for _, s := range sets {
		if s == name {
			return true, nil
		}
	}
	return false, nil
}

func stopOnPanicRecover(stopChan chan struct{}) {
	if r := recover(); r != nil {
		stopChan <- struct{}{}
	}
}

func root(cmd *cobra.Command, args []string) {
	var (
		npController cache.Controller
		stopChan     chan struct{}
	)

	common.SetLogLevel(logLevel)
	if nodeName == "" {
		// HOSTNAME is set by Kubernetes for pods in the host network namespace
		nodeName = os.Getenv("HOSTNAME")
	}
	if nodeName == "" {
		common.Log.Fatalf("Must set node name via --node-name or $HOSTNAME")
	}
	common.Log.Infof("Starting Weaveworks NPC %s; node name %q", version, nodeName)

	if err := metrics.Start(metricsAddr); err != nil {
		common.Log.Fatalf("Failed to start metrics: %v", err)
	}

	if err := ulogd.Start(); err != nil {
		common.Log.Fatalf("Failed to start ulogd: %v", err)
	}

	if duration, err := time.ParseDuration(reconcileInterval); err != nil {

		common.Log.Fatalf("Failed to parse reconcileInterval of %s: %s", reconcileInterval, err)
	} else {
		reconcileDuration = duration
	}

	config, err := rest.InClusterConfig()
	handleError(err)

	client, err := kubernetes.NewForConfig(config)
	handleError(err)

	ipt, err := iptables.New()
	handleError(err)

	ips := ipset.New(common.LogLogger(), maxList)

	handleError(resetIPTables(ipt))
	handleError(resetIPSets(ips))
	handleError(createBaseRules(ipt, ips))

	npc := npc.New(nodeName, ipt, ips, client)

	nsController := makeController(client.Core().RESTClient(), "namespaces", &coreapi.Namespace{},
		cache.ResourceEventHandlerFuncs{
			AddFunc: func(obj interface{}) {
<<<<<<< HEAD
				defer func() {
					if r := recover(); r != nil {
						stopChan <- struct{}{}
					}
				}()
				handleError(npc.AddNamespace(obj.(*coreapi.Namespace)))
			},
			DeleteFunc: func(obj interface{}) {
				defer func() {
					if r := recover(); r != nil {
						stopChan <- struct{}{}
					}
				}()
=======
				defer stopOnPanicRecover(stopChan)
				handleError(npc.AddNamespace(obj.(*coreapi.Namespace)))
			},
			DeleteFunc: func(obj interface{}) {
				defer stopOnPanicRecover(stopChan)
>>>>>>> b147158d
				switch obj := obj.(type) {
				case *coreapi.Namespace:
					handleError(npc.DeleteNamespace(obj))
				case cache.DeletedFinalStateUnknown:
					// We know this object has gone away, but its final state is no longer
					// available from the API server. Instead we use the last copy of it
					// that we have, which is good enough for our cleanup.
					handleError(npc.DeleteNamespace(obj.Obj.(*coreapi.Namespace)))
				}
			},
			UpdateFunc: func(old, new interface{}) {
<<<<<<< HEAD
				defer func() {
					if r := recover(); r != nil {
						stopChan <- struct{}{}
					}
				}()
=======
				defer stopOnPanicRecover(stopChan)
>>>>>>> b147158d
				handleError(npc.UpdateNamespace(old.(*coreapi.Namespace), new.(*coreapi.Namespace)))
			}})

	podController := makeController(client.Core().RESTClient(), "pods", &coreapi.Pod{},
		cache.ResourceEventHandlerFuncs{
			AddFunc: func(obj interface{}) {
<<<<<<< HEAD
				defer func() {
					if r := recover(); r != nil {
						stopChan <- struct{}{}
					}
				}()
				handleError(npc.AddPod(obj.(*coreapi.Pod)))
			},
			DeleteFunc: func(obj interface{}) {
				defer func() {
					if r := recover(); r != nil {
						stopChan <- struct{}{}
					}
				}()
=======
				defer stopOnPanicRecover(stopChan)
				handleError(npc.AddPod(obj.(*coreapi.Pod)))
			},
			DeleteFunc: func(obj interface{}) {
				defer stopOnPanicRecover(stopChan)
>>>>>>> b147158d
				switch obj := obj.(type) {
				case *coreapi.Pod:
					handleError(npc.DeletePod(obj))
				case cache.DeletedFinalStateUnknown:
					// We know this object has gone away, but its final state is no longer
					// available from the API server. Instead we use the last copy of it
					// that we have, which is good enough for our cleanup.
					handleError(npc.DeletePod(obj.Obj.(*coreapi.Pod)))
				}
			},
			UpdateFunc: func(old, new interface{}) {
<<<<<<< HEAD
				defer func() {
					if r := recover(); r != nil {
						stopChan <- struct{}{}
					}
				}()
=======
				defer stopOnPanicRecover(stopChan)
>>>>>>> b147158d
				handleError(npc.UpdatePod(old.(*coreapi.Pod), new.(*coreapi.Pod)))
			}})

	npHandlers := cache.ResourceEventHandlerFuncs{
		AddFunc: func(obj interface{}) {
<<<<<<< HEAD
			defer func() {
				if r := recover(); r != nil {
					stopChan <- struct{}{}
				}
			}()
			handleError(npc.AddNetworkPolicy(obj))
		},
		DeleteFunc: func(obj interface{}) {
			defer func() {
				if r := recover(); r != nil {
					stopChan <- struct{}{}
				}
			}()
=======
			defer stopOnPanicRecover(stopChan)
			handleError(npc.AddNetworkPolicy(obj))
		},
		DeleteFunc: func(obj interface{}) {
			defer stopOnPanicRecover(stopChan)
>>>>>>> b147158d
			switch obj := obj.(type) {
			case cache.DeletedFinalStateUnknown:
				// We know this object has gone away, but its final state is no longer
				// available from the API server. Instead we use the last copy of it
				// that we have, which is good enough for our cleanup.
				handleError(npc.DeleteNetworkPolicy(obj.Obj))
			default:
				handleError(npc.DeleteNetworkPolicy(obj))
			}
		},
		UpdateFunc: func(old, new interface{}) {
<<<<<<< HEAD
			defer func() {
				if r := recover(); r != nil {
					stopChan <- struct{}{}
				}
			}()
=======
			defer stopOnPanicRecover(stopChan)
>>>>>>> b147158d
			handleError(npc.UpdateNetworkPolicy(old, new))
		},
	}
	npController = makeController(client.NetworkingV1().RESTClient(), "networkpolicies", &networkingv1.NetworkPolicy{}, npHandlers)

	signals := make(chan os.Signal, 1)
	stopChan = make(chan struct{})

	go func() {
		nsController.Run(stopChan)
		signals <- syscall.SIGINT
	}()
	go func() {
		podController.Run(stopChan)
		signals <- syscall.SIGINT
	}()
	go func() {
		npController.Run(stopChan)
		signals <- syscall.SIGINT
	}()
	go func() {
		<-stopChan
		close(stopChan)
	}()

	signal.Notify(signals, syscall.SIGINT, syscall.SIGTERM)
	common.Log.Fatalf("Exiting: %v", <-signals)
}

func main() {
	rootCmd := &cobra.Command{
		Use:   "weave-npc",
		Short: "Weaveworks Kubernetes Network Policy Controller",
		Run:   root}

	rootCmd.PersistentFlags().StringVar(&metricsAddr, "metrics-addr", ":6781", "metrics server bind address")
	rootCmd.PersistentFlags().StringVar(&logLevel, "log-level", "debug", "logging level (debug, info, warning, error)")
	rootCmd.PersistentFlags().BoolVar(&allowMcast, "allow-mcast", true, "allow all multicast traffic")
	rootCmd.PersistentFlags().StringVar(&nodeName, "node-name", "", "only generate rules that apply to this node")
	rootCmd.PersistentFlags().IntVar(&maxList, "max-list-size", 1024, "maximum size of ipset list (for namespaces)")
	rootCmd.PersistentFlags().StringVar(&bridgePortName, "bridge-port-name", "vethwe-bridge", "name of the brige port on which packets are received and sent")
	rootCmd.PersistentFlags().StringVar(&reconcileInterval, "reconcile-interval", "0s", "reconcile interval, in time.Duration format 'ex: 120s' that all pods, namespaces, and network polcies are sent through reconciliation loop")

	handleError(rootCmd.Execute())
}<|MERGE_RESOLUTION|>--- conflicted
+++ resolved
@@ -278,27 +278,11 @@
 	nsController := makeController(client.Core().RESTClient(), "namespaces", &coreapi.Namespace{},
 		cache.ResourceEventHandlerFuncs{
 			AddFunc: func(obj interface{}) {
-<<<<<<< HEAD
-				defer func() {
-					if r := recover(); r != nil {
-						stopChan <- struct{}{}
-					}
-				}()
+				defer stopOnPanicRecover(stopChan)
 				handleError(npc.AddNamespace(obj.(*coreapi.Namespace)))
 			},
 			DeleteFunc: func(obj interface{}) {
-				defer func() {
-					if r := recover(); r != nil {
-						stopChan <- struct{}{}
-					}
-				}()
-=======
-				defer stopOnPanicRecover(stopChan)
-				handleError(npc.AddNamespace(obj.(*coreapi.Namespace)))
-			},
-			DeleteFunc: func(obj interface{}) {
-				defer stopOnPanicRecover(stopChan)
->>>>>>> b147158d
+				defer stopOnPanicRecover(stopChan)
 				switch obj := obj.(type) {
 				case *coreapi.Namespace:
 					handleError(npc.DeleteNamespace(obj))
@@ -310,42 +294,18 @@
 				}
 			},
 			UpdateFunc: func(old, new interface{}) {
-<<<<<<< HEAD
-				defer func() {
-					if r := recover(); r != nil {
-						stopChan <- struct{}{}
-					}
-				}()
-=======
-				defer stopOnPanicRecover(stopChan)
->>>>>>> b147158d
+				defer stopOnPanicRecover(stopChan)
 				handleError(npc.UpdateNamespace(old.(*coreapi.Namespace), new.(*coreapi.Namespace)))
 			}})
 
 	podController := makeController(client.Core().RESTClient(), "pods", &coreapi.Pod{},
 		cache.ResourceEventHandlerFuncs{
 			AddFunc: func(obj interface{}) {
-<<<<<<< HEAD
-				defer func() {
-					if r := recover(); r != nil {
-						stopChan <- struct{}{}
-					}
-				}()
+				defer stopOnPanicRecover(stopChan)
 				handleError(npc.AddPod(obj.(*coreapi.Pod)))
 			},
 			DeleteFunc: func(obj interface{}) {
-				defer func() {
-					if r := recover(); r != nil {
-						stopChan <- struct{}{}
-					}
-				}()
-=======
-				defer stopOnPanicRecover(stopChan)
-				handleError(npc.AddPod(obj.(*coreapi.Pod)))
-			},
-			DeleteFunc: func(obj interface{}) {
-				defer stopOnPanicRecover(stopChan)
->>>>>>> b147158d
+				defer stopOnPanicRecover(stopChan)
 				switch obj := obj.(type) {
 				case *coreapi.Pod:
 					handleError(npc.DeletePod(obj))
@@ -357,41 +317,17 @@
 				}
 			},
 			UpdateFunc: func(old, new interface{}) {
-<<<<<<< HEAD
-				defer func() {
-					if r := recover(); r != nil {
-						stopChan <- struct{}{}
-					}
-				}()
-=======
-				defer stopOnPanicRecover(stopChan)
->>>>>>> b147158d
+				defer stopOnPanicRecover(stopChan)
 				handleError(npc.UpdatePod(old.(*coreapi.Pod), new.(*coreapi.Pod)))
 			}})
 
 	npHandlers := cache.ResourceEventHandlerFuncs{
 		AddFunc: func(obj interface{}) {
-<<<<<<< HEAD
-			defer func() {
-				if r := recover(); r != nil {
-					stopChan <- struct{}{}
-				}
-			}()
-			handleError(npc.AddNetworkPolicy(obj))
-		},
-		DeleteFunc: func(obj interface{}) {
-			defer func() {
-				if r := recover(); r != nil {
-					stopChan <- struct{}{}
-				}
-			}()
-=======
 			defer stopOnPanicRecover(stopChan)
 			handleError(npc.AddNetworkPolicy(obj))
 		},
 		DeleteFunc: func(obj interface{}) {
 			defer stopOnPanicRecover(stopChan)
->>>>>>> b147158d
 			switch obj := obj.(type) {
 			case cache.DeletedFinalStateUnknown:
 				// We know this object has gone away, but its final state is no longer
@@ -403,15 +339,7 @@
 			}
 		},
 		UpdateFunc: func(old, new interface{}) {
-<<<<<<< HEAD
-			defer func() {
-				if r := recover(); r != nil {
-					stopChan <- struct{}{}
-				}
-			}()
-=======
 			defer stopOnPanicRecover(stopChan)
->>>>>>> b147158d
 			handleError(npc.UpdateNetworkPolicy(old, new))
 		},
 	}
