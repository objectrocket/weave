package plugin

import (
	"fmt"
	"sync"

	"github.com/docker/libnetwork/drivers/remote/api"
	"github.com/docker/libnetwork/types"

	weaveapi "github.com/weaveworks/weave/api"
	. "github.com/weaveworks/weave/common"
	"github.com/weaveworks/weave/common/docker"
	"github.com/weaveworks/weave/common/odp"
	"github.com/weaveworks/weave/plugin/skel"

	"github.com/vishvananda/netlink"
)

const (
	WeaveBridge = "weave"
)

type driver struct {
	scope            string
	noMulticastRoute bool
	sync.RWMutex
	endpoints map[string]struct{}
}

func New(client *docker.Client, weave *weaveapi.Client, scope string, noMulticastRoute bool) (skel.Driver, error) {
	driver := &driver{
		noMulticastRoute: noMulticastRoute,
		scope:            scope,
		endpoints:        make(map[string]struct{}),
	}

	_, err := NewWatcher(client, weave, driver)
	if err != nil {
		return nil, err
	}
	return driver, nil
}

func errorf(format string, a ...interface{}) error {
	Log.Errorf(format, a...)
	return fmt.Errorf(format, a...)
}

// === protocol handlers

func (driver *driver) GetCapabilities() (*api.GetCapabilityResponse, error) {
	var caps = &api.GetCapabilityResponse{
		Scope: driver.scope,
	}
	Log.Debugf("Get capabilities: responded with %+v", caps)
	return caps, nil
}

func (driver *driver) CreateNetwork(create *api.CreateNetworkRequest) error {
	Log.Debugf("Create network request %+v", create)
	Log.Infof("Create network %s", create.NetworkID)
	return nil
}

func (driver *driver) DeleteNetwork(delete *api.DeleteNetworkRequest) error {
	Log.Debugf("Delete network request: %+v", delete)
	Log.Infof("Destroy network %s", delete.NetworkID)
	return nil
}

func (driver *driver) CreateEndpoint(create *api.CreateEndpointRequest) (*api.CreateEndpointResponse, error) {
	Log.Debugf("Create endpoint request %+v", create)
	endID := create.EndpointID

	if create.Interface == nil {
		return nil, fmt.Errorf("Not supported: creating an interface from within CreateEndpoint")
	}
	driver.Lock()
	driver.endpoints[endID] = struct{}{}
	driver.Unlock()
	resp := &api.CreateEndpointResponse{}

	Log.Infof("Create endpoint %s %+v", endID, resp)
	return resp, nil
}

func (driver *driver) DeleteEndpoint(deleteReq *api.DeleteEndpointRequest) error {
	Log.Debugf("Delete endpoint request: %+v", deleteReq)
	Log.Infof("Delete endpoint %s", deleteReq.EndpointID)
	driver.Lock()
	delete(driver.endpoints, deleteReq.EndpointID)
	driver.Unlock()
	return nil
}

func (driver *driver) HasEndpoint(endpointID string) bool {
	driver.Lock()
	_, found := driver.endpoints[endpointID]
	driver.Unlock()
	return found
}

func (driver *driver) EndpointInfo(req *api.EndpointInfoRequest) (*api.EndpointInfoResponse, error) {
	Log.Debugf("Endpoint info request: %+v", req)
	Log.Infof("Endpoint info %s", req.EndpointID)
	return &api.EndpointInfoResponse{Value: map[string]interface{}{}}, nil
}

func (driver *driver) JoinEndpoint(j *api.JoinRequest) (*api.JoinResponse, error) {
	local, err := createAndAttach(j.EndpointID, WeaveBridge, 0)
	if err != nil {
		return nil, err
	}

<<<<<<< HEAD
=======
	switch maybeBridge.(type) {
	case *netlink.Bridge:
		if err := netlink.LinkSetMasterByIndex(local, maybeBridge.Attrs().Index); err != nil {
			return nil, errorf(`unable to set master: %s`, err)
		}
	case *netlink.GenericLink:
		if maybeBridge.Type() != "openvswitch" {
			Log.Errorf("device %s is %+v", WeaveBridge, maybeBridge)
			return nil, errorf(`device "%s" is of type "%s"`, WeaveBridge, maybeBridge.Type())
		}
		if err := odp.AddDatapathInterface(WeaveBridge, local.Name); err != nil {
			return nil, errorf(`failed to attach "%s" to device "%s": %s`, local.Name, WeaveBridge, err)
		}
	case *netlink.Device:
		Log.Warnf("kernel does not report what kind of device %s is, just %+v", WeaveBridge, maybeBridge)
		// Assume it's our openvswitch device, and the kernel has not been updated to report the kind.
		if err := odp.AddDatapathInterface(WeaveBridge, local.Name); err != nil {
			return nil, errorf(`failed to attach "%s" to device "%s": %s`, local.Name, WeaveBridge, err)
		}
	default:
		Log.Errorf("device %s is %+v", WeaveBridge, maybeBridge)
		return nil, errorf(`device "%s" not a bridge`, WeaveBridge)
	}
>>>>>>> 88d115aa
	if err := netlink.LinkSetUp(local); err != nil {
		return nil, errorf(`unable to bring veth up: %s`, err)
	}

	ifname := &api.InterfaceName{
		SrcName:   local.PeerName,
		DstPrefix: "ethwe",
	}

	response := &api.JoinResponse{
		InterfaceName: ifname,
	}
	if !driver.noMulticastRoute {
		multicastRoute := api.StaticRoute{
			Destination: "224.0.0.0/4",
			RouteType:   types.CONNECTED,
		}
		response.StaticRoutes = append(response.StaticRoutes, multicastRoute)
	}
	Log.Infof("Join endpoint %s:%s to %s", j.NetworkID, j.EndpointID, j.SandboxKey)
	return response, nil
}

// create and attach local name to the Weave bridge
func createAndAttach(id, bridgeName string, mtu int) (*netlink.Veth, error) {
	maybeBridge, err := netlink.LinkByName(bridgeName)
	if err != nil {
		return nil, errorf(`bridge "%s" not present; did you launch weave?`, bridgeName)
	}

	local := vethPair(id[:5])
	if mtu == 0 {
		local.Attrs().MTU = maybeBridge.Attrs().MTU
	} else {
		local.Attrs().MTU = mtu
	}
	if err := netlink.LinkAdd(local); err != nil {
		return nil, errorf("could not create veth pair: %s", err)
	}

	switch maybeBridge.(type) {
	case *netlink.Bridge:
		if err := netlink.LinkSetMasterByIndex(local, maybeBridge.Attrs().Index); err != nil {
			return nil, errorf(`unable to set master: %s`, err)
		}
	case *netlink.GenericLink:
		if maybeBridge.Type() != "openvswitch" {
			return nil, errorf(`device "%s" is of type "%s"`, bridgeName, maybeBridge.Type())
		}
		odp.AddDatapathInterface(bridgeName, local.Name)
	case *netlink.Device:
		Log.Warnf("kernel does not report what kind of device %s is, just %+v", bridgeName, maybeBridge)
		// Assume it's our openvswitch device, and the kernel has not been updated to report the kind.
		odp.AddDatapathInterface(bridgeName, local.Name)
	default:
		return nil, errorf(`device "%s" not a bridge`, bridgeName)
	}
	return local, nil
}

func (driver *driver) LeaveEndpoint(leave *api.LeaveRequest) error {
	Log.Debugf("Leave request: %+v", leave)

	local := vethPair(leave.EndpointID[:5])
	if err := netlink.LinkDel(local); err != nil {
		Log.Warningf("unable to delete veth on leave: %s", err)
	}
	Log.Infof("Leave %s:%s", leave.NetworkID, leave.EndpointID)
	return nil
}

func (driver *driver) DiscoverNew(disco *api.DiscoveryNotification) error {
	Log.Debugf("Dicovery new notification: %+v", disco)
	return nil
}

func (driver *driver) DiscoverDelete(disco *api.DiscoveryNotification) error {
	Log.Debugf("Dicovery delete notification: %+v", disco)
	return nil
}

// ===

func vethPair(suffix string) *netlink.Veth {
	return &netlink.Veth{
		LinkAttrs: netlink.LinkAttrs{Name: "vethwl" + suffix},
		PeerName:  "vethwg" + suffix,
	}
}<|MERGE_RESOLUTION|>--- conflicted
+++ resolved
@@ -112,32 +112,6 @@
 		return nil, err
 	}
 
-<<<<<<< HEAD
-=======
-	switch maybeBridge.(type) {
-	case *netlink.Bridge:
-		if err := netlink.LinkSetMasterByIndex(local, maybeBridge.Attrs().Index); err != nil {
-			return nil, errorf(`unable to set master: %s`, err)
-		}
-	case *netlink.GenericLink:
-		if maybeBridge.Type() != "openvswitch" {
-			Log.Errorf("device %s is %+v", WeaveBridge, maybeBridge)
-			return nil, errorf(`device "%s" is of type "%s"`, WeaveBridge, maybeBridge.Type())
-		}
-		if err := odp.AddDatapathInterface(WeaveBridge, local.Name); err != nil {
-			return nil, errorf(`failed to attach "%s" to device "%s": %s`, local.Name, WeaveBridge, err)
-		}
-	case *netlink.Device:
-		Log.Warnf("kernel does not report what kind of device %s is, just %+v", WeaveBridge, maybeBridge)
-		// Assume it's our openvswitch device, and the kernel has not been updated to report the kind.
-		if err := odp.AddDatapathInterface(WeaveBridge, local.Name); err != nil {
-			return nil, errorf(`failed to attach "%s" to device "%s": %s`, local.Name, WeaveBridge, err)
-		}
-	default:
-		Log.Errorf("device %s is %+v", WeaveBridge, maybeBridge)
-		return nil, errorf(`device "%s" not a bridge`, WeaveBridge)
-	}
->>>>>>> 88d115aa
 	if err := netlink.LinkSetUp(local); err != nil {
 		return nil, errorf(`unable to bring veth up: %s`, err)
 	}
@@ -187,11 +161,15 @@
 		if maybeBridge.Type() != "openvswitch" {
 			return nil, errorf(`device "%s" is of type "%s"`, bridgeName, maybeBridge.Type())
 		}
-		odp.AddDatapathInterface(bridgeName, local.Name)
+		if err := odp.AddDatapathInterface(bridgeName, local.Name); err != nil {
+			return nil, errorf(`failed to attach "%s" to device "%s": %s`, local.Name, bridgeName, err)
+		}
 	case *netlink.Device:
 		Log.Warnf("kernel does not report what kind of device %s is, just %+v", bridgeName, maybeBridge)
 		// Assume it's our openvswitch device, and the kernel has not been updated to report the kind.
-		odp.AddDatapathInterface(bridgeName, local.Name)
+		if err := odp.AddDatapathInterface(bridgeName, local.Name); err != nil {
+			return nil, errorf(`failed to attach "%s" to device "%s": %s`, local.Name, bridgeName, err)
+		}
 	default:
 		return nil, errorf(`device "%s" not a bridge`, bridgeName)
 	}
