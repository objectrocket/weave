--- conflicted
+++ resolved
@@ -174,13 +174,8 @@
     shift $(dns_arg_count "$@")
     collect_cidr_args "$@"
     shift $CIDR_ARG_COUNT
-<<<<<<< HEAD
-    CONTAINER=$(docker $DOCKER_CLIENT_ARGS run $DNS_ARGS -d "$@")
+    CONTAINER=$(docker $DOCKER_CLIENT_ARGS run -e WEAVE_CIDR=none $DNS_ARGS -d "$@")
     exec_remote attach $CIDR_ARGS --or-die $CONTAINER >/dev/null
-=======
-    CONTAINER=$(docker $DOCKER_CLIENT_ARGS run -e WEAVE_CIDR=none $DNS_ARGS -d "$@")
-    exec_remote attach $CIDR_ARGS --or-die $CONTAINER
->>>>>>> 12ed5cc9
     echo $CONTAINER
     exit 0
 elif [ "$1" != "--local" ] ; then
